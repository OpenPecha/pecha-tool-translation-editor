import React, { useState, useRef, useEffect } from "react";
import { useQuillVersion } from "../../contexts/VersionContext";
import { Button } from "../ui/button";
import VersionList from "./VersionList";

const VersionControls = ({
  openHistory,
  setShowVersionDiff,
}: {
  openHistory: boolean;
  setShowVersionDiff: (show: boolean) => void;
}) => {
<<<<<<< HEAD
  const { createNamedSnapshot } =
    useQuillVersion();
=======
  const {  
    createNamedSnapshot,
    isCreatingVersion,
    createVersionError,
    createVersionSuccess,
    clearVersionCreationState
  } = useQuillVersion();
>>>>>>> 2bcb09bc

  const [snapshotName, setSnapshotName] = useState("");
  const inputRef = useRef<HTMLInputElement>(null);

  useEffect(() => {
    if (inputRef.current) {
      inputRef.current.focus();
    }
  }, []);

  // Clear error state when user starts typing
  const handleInputChange = (e: React.ChangeEvent<HTMLInputElement>) => {
    setSnapshotName(e.target.value);
    if (createVersionError) {
      clearVersionCreationState();
    }
  };

  const handleCreateSnapshot = async (e: React.FormEvent<HTMLFormElement>) => {
    e.preventDefault();
    if (snapshotName.trim() && !isCreatingVersion) {
      try {
        await createNamedSnapshot(snapshotName);
        // Clear input only on successful creation
        setSnapshotName("");
        if (inputRef.current) {
          inputRef.current.focus();
        }
      } catch (error) {
        // Error is handled by the context
        console.error("Failed to create version:", error);
      }
    }
  };
  const handleViewAll = () => {
    setShowVersionDiff(true);
  };
  return (
    <div className="p-4 border rounded bg-white shadow-md w-72">
      {/* Manual Versioning Section */}
      <div className="mb-4">
        <form onSubmit={handleCreateSnapshot} className="flex gap-2">
          <input
            ref={inputRef}
            type="text"
            value={snapshotName}
            onChange={handleInputChange}
            placeholder="Version name"
            className={`px-2 border rounded flex-grow text-xs transition-colors ${
              createVersionError 
                ? "border-red-500 focus:border-red-500" 
                : "border-gray-300 focus:border-blue-500"
            }`}
            disabled={isCreatingVersion}
            aria-invalid={!!createVersionError}
            aria-describedby={createVersionError ? "version-error" : undefined}
          />
          <Button
            type="submit"
            id="create-button"
            className="px-3 py-2 rounded text-xs text-white create-button transition-all duration-200"
            style={{
              backgroundColor: createVersionSuccess ? "#22c55e" : "#000",
              color: "#fff",
              width: "60px",
            }}
            disabled={!snapshotName.trim() || isCreatingVersion}
          >
            {isCreatingVersion ? (
              <div className="flex items-center justify-center">
                <div className="w-3 h-3 border border-white border-t-transparent rounded-full animate-spin"></div>
              </div>
            ) : createVersionSuccess ? (
              <div className="flex items-center justify-center">
                <svg className="w-3 h-3" fill="currentColor" viewBox="0 0 20 20">
                  <path fillRule="evenodd" d="M16.707 5.293a1 1 0 010 1.414l-8 8a1 1 0 01-1.414 0l-4-4a1 1 0 011.414-1.414L8 12.586l7.293-7.293a1 1 0 011.414 0z" clipRule="evenodd" />
                </svg>
              </div>
            ) : (
              "Create"
            )}
          </Button>
        </form>
        
        {/* Error Message */}
        {createVersionError && (
          <div 
            id="version-error"
            className="mt-2 text-xs text-red-600 flex items-center gap-1"
            role="alert"
          >
            <svg className="w-3 h-3 flex-shrink-0" fill="currentColor" viewBox="0 0 20 20">
              <path fillRule="evenodd" d="M18 10a8 8 0 11-16 0 8 8 0 0116 0zm-7 4a1 1 0 11-2 0 1 1 0 012 0zm-1-9a1 1 0 00-1 1v4a1 1 0 102 0V6a1 1 0 00-1-1z" clipRule="evenodd" />
            </svg>
            {createVersionError}
          </div>
        )}
      </div>
      {openHistory && <VersionList handleViewAll={handleViewAll} />}
    </div>
  );
};

export default VersionControls;<|MERGE_RESOLUTION|>--- conflicted
+++ resolved
@@ -10,10 +10,7 @@
   openHistory: boolean;
   setShowVersionDiff: (show: boolean) => void;
 }) => {
-<<<<<<< HEAD
-  const { createNamedSnapshot } =
-    useQuillVersion();
-=======
+
   const {  
     createNamedSnapshot,
     isCreatingVersion,
@@ -21,7 +18,6 @@
     createVersionSuccess,
     clearVersionCreationState
   } = useQuillVersion();
->>>>>>> 2bcb09bc
 
   const [snapshotName, setSnapshotName] = useState("");
   const inputRef = useRef<HTMLInputElement>(null);
