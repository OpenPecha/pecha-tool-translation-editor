--- conflicted
+++ resolved
@@ -159,10 +159,7 @@
     DEFAULT_LANGUAGE_SELECTED
   );
   const queryClient = useQueryClient();
-<<<<<<< HEAD
   const { t } = useTranslation();
-=======
->>>>>>> e29f11a0
 
   // Valid if language is selected
   const isValid = !!(selectedLanguage && selectedLanguage !== "");
