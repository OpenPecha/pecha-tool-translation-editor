--- conflicted
+++ resolved
@@ -311,16 +311,10 @@
   position: relative;
 }
 
-<<<<<<< HEAD
 /* Ensure the editor flex container allows footnote to stick to bottom */
 .editor-container .flex.flex-col.flex-1.relative {
   min-height: 100%;
 }
-=======
-  /* Ensure the editor flex container allows footnote to stick to bottom */
-  .editor-container .flex.flex-col.flex-1.relative {
-    min-height: 100%;
-  }
 
 
   /* Footnote styling */
@@ -440,5 +434,4 @@
   .footnote-row:hover::before {
     background: #e5e7eb;
     color: #6b7280;
-  }
->>>>>>> 29c829f0
+  }