--- conflicted
+++ resolved
@@ -11,12 +11,9 @@
 import Logout from "./pages/Logout";
 import { Layout, SuspenceWithLoadingFallback } from "./pages/layout";
 import { AuthProvider } from "./auth/AuthProvider";
-<<<<<<< HEAD
 import { TooltipProvider } from "./components/ui/tooltip";
-=======
 import "./i18n";
 import { useTranslation } from "react-i18next";
->>>>>>> ddc03367
 
 const ProjectList = lazy(() => import("./components/Dashboard/ProjectList"));
 const QuillVersionProvider = lazy(() =>
@@ -85,16 +82,16 @@
 
 function App() {
   return (
-      <QueryClientProvider client={queryClient}>
-        <AuthProvider>
-          <UserbackProvider>
-            <TooltipProvider>
-              <AppContent />
-            </TooltipProvider>
-          </UserbackProvider>
-        </AuthProvider>
+    <QueryClientProvider client={queryClient}>
+      <AuthProvider>
+        <UserbackProvider>
+          <TooltipProvider>
+            <AppContent />
+          </TooltipProvider>
+        </UserbackProvider>
+      </AuthProvider>
       <Toaster />
-      </QueryClientProvider>
+    </QueryClientProvider>
   );
 }
 
